{
  "name": "ckeditor5",
  "version": "1.0.0-alpha.2",
  "description": "The development environment of CKEditor 5.",
  "keywords": [
    "CKEditor",
    "ckeditor5",
    "editor",
    "WYSIWYG",
    "text editor",
    "rich-text editor",
    "contentEditable",
    "editing framework"
  ],
  "dependencies": {
    "@ckeditor/ckeditor5-adapter-ckfinder": "^1.0.0-alpha.2",
    "@ckeditor/ckeditor5-autoformat": "^1.0.0-alpha.2",
    "@ckeditor/ckeditor5-basic-styles": "^1.0.0-alpha.2",
    "@ckeditor/ckeditor5-block-quote": "^1.0.0-alpha.2",
    "@ckeditor/ckeditor5-build-balloon": "^1.0.0-alpha.2",
    "@ckeditor/ckeditor5-build-classic": "^1.0.0-alpha.2",
    "@ckeditor/ckeditor5-build-inline": "^1.0.0-alpha.2",
    "@ckeditor/ckeditor5-clipboard": "^1.0.0-alpha.2",
    "@ckeditor/ckeditor5-cloudservices": "^1.0.0-alpha.1",
    "@ckeditor/ckeditor5-core": "^1.0.0-alpha.2",
    "@ckeditor/ckeditor5-easy-image": "^1.0.0-alpha.2",
    "@ckeditor/ckeditor5-editor-balloon": "^1.0.0-alpha.2",
    "@ckeditor/ckeditor5-editor-classic": "^1.0.0-alpha.2",
    "@ckeditor/ckeditor5-editor-inline": "^1.0.0-alpha.2",
    "@ckeditor/ckeditor5-engine": "^1.0.0-alpha.2",
    "@ckeditor/ckeditor5-enter": "^1.0.0-alpha.2",
    "@ckeditor/ckeditor5-essentials": "^1.0.0-alpha.2",
    "@ckeditor/ckeditor5-heading": "^1.0.0-alpha.2",
    "@ckeditor/ckeditor5-image": "^1.0.0-alpha.2",
    "@ckeditor/ckeditor5-link": "^1.0.0-alpha.2",
    "@ckeditor/ckeditor5-list": "^1.0.0-alpha.2",
    "@ckeditor/ckeditor5-markdown-gfm": "^1.0.0-alpha.2",
    "@ckeditor/ckeditor5-paragraph": "^1.0.0-alpha.2",
    "@ckeditor/ckeditor5-theme-lark": "^1.0.0-alpha.2",
    "@ckeditor/ckeditor5-typing": "^1.0.0-alpha.2",
    "@ckeditor/ckeditor5-ui": "^1.0.0-alpha.2",
    "@ckeditor/ckeditor5-undo": "^1.0.0-alpha.2",
    "@ckeditor/ckeditor5-upload": "^1.0.0-alpha.2",
    "@ckeditor/ckeditor5-utils": "^1.0.0-alpha.2",
    "@ckeditor/ckeditor5-widget": "^1.0.0-alpha.2"
  },
  "devDependencies": {
    "@ckeditor/ckeditor5-dev-docs": "^8.0.0",
    "@ckeditor/ckeditor5-dev-tests": "^10.0.0",
    "eslint": "^4.8.0",
    "eslint-config-ckeditor5": "^1.0.7",
    "husky": "^0.14.3",
    "lint-staged": "^4.2.3",
    "lerna": "^2.2.0",
    "mgit2": "^0.7.2"
  },
  "engines": {
    "node": ">=6.0.0",
    "npm": ">=3.0.0"
  },
  "author": "CKSource (http://cksource.com/)",
  "license": "(GPL-2.0 OR LGPL-2.1 OR MPL-1.1)",
  "homepage": "http://ckeditor.com",
  "bugs": "https://github.com/ckeditor/ckeditor5/issues",
  "repository": {
    "type": "git",
    "url": "https://github.com/ckeditor/ckeditor5.git"
  },
  "scripts": {
    "lint": "eslint --quiet '**/*.js'",
    "precommit": "lint-staged",
<<<<<<< HEAD
    "test": "node --max_old_space_size=4096 node_modules/@ckeditor/ckeditor5-dev-tests/bin/test.js",
    "test:manual": "node --max_old_space_size=4096 node_modules/@ckeditor/ckeditor5-dev-tests/bin/test-manual.js",
=======
    "test": "node --max_old_space_size=4096 ./node_modules/.bin/ckeditor5-dev-tests",
    "test:manual": "node ./node_modules/.bin/ckeditor5-dev-tests-manual",
>>>>>>> fb6f895d
    "docs": "node ./scripts/docs/build-docs.js",
    "docs:api": "node ./scripts/docs/build-api-docs.js",
    "translations:collect": "ckeditor5-dev-env-translations collect",
    "translations:download": "ckeditor5-dev-env-translations download",
    "translations:upload": "ckeditor5-dev-env-translations upload",
    "changelog": "node ./scripts/release/changelog.js",
    "release:dependencies": "node ./scripts/release/release-dependencies.js",
    "install-optional-dependencies": "sh ./scripts/install-optional-dependencies.sh",
    "switch-to-dev-dev": "sh ./scripts/switch-to-dev-dev.sh",
    "build-and-publish-docs": "node ./scripts/docs/build-and-publish.js"
  },
  "lint-staged": {
    "**/*.js": [
      "eslint --quiet"
    ]
  },
  "eslintIgnore": [
    "build/**",
    "coverage/**",
    "packages/**"
  ]
}<|MERGE_RESOLUTION|>--- conflicted
+++ resolved
@@ -69,13 +69,8 @@
   "scripts": {
     "lint": "eslint --quiet '**/*.js'",
     "precommit": "lint-staged",
-<<<<<<< HEAD
     "test": "node --max_old_space_size=4096 node_modules/@ckeditor/ckeditor5-dev-tests/bin/test.js",
     "test:manual": "node --max_old_space_size=4096 node_modules/@ckeditor/ckeditor5-dev-tests/bin/test-manual.js",
-=======
-    "test": "node --max_old_space_size=4096 ./node_modules/.bin/ckeditor5-dev-tests",
-    "test:manual": "node ./node_modules/.bin/ckeditor5-dev-tests-manual",
->>>>>>> fb6f895d
     "docs": "node ./scripts/docs/build-docs.js",
     "docs:api": "node ./scripts/docs/build-api-docs.js",
     "translations:collect": "ckeditor5-dev-env-translations collect",
