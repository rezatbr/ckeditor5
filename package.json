--- conflicted
+++ resolved
@@ -8,11 +8,8 @@
     "WYSIWYG"
   ],
   "dependencies": {
-<<<<<<< HEAD
     "ckeditor5-creator-classic": "ckeditor/ckeditor5-creator-classic#t/1",
-=======
     "ckeditor5-delete": "ckeditor/ckeditor5-delete",
->>>>>>> e95f0c38
     "ckeditor5-engine": "ckeditor/ckeditor5-engine",
     "ckeditor5-enter": "ckeditor/ckeditor5-enter",
     "ckeditor5-theme-lark": "ckeditor/ckeditor5-theme-lark",
